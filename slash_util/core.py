from __future__ import annotations

import inspect
from collections import defaultdict
from typing import TYPE_CHECKING, Protocol, TypeVar, overload, Union, Generic, get_origin, get_args, Literal, runtime_checkable, Awaitable

import discord, discord.state

NumT = Union[int, float]

CtxT = TypeVar("CtxT", bound='Context')
BotT = TypeVar("BotT", bound='Bot')
CogT = TypeVar("CogT", bound='Cog')

if TYPE_CHECKING:
    from typing import Any, Awaitable, Callable, ClassVar
    from typing_extensions import Concatenate, ParamSpec

    from .bot import Bot
    from .cog import Cog
    from .context import Context

    CmdP = ParamSpec("CmdP")
    CmdT = Callable[Concatenate[CogT, CtxT, CmdP], Awaitable[Any]]
    MsgCmdT = Callable[[CogT, CtxT, discord.Message], Awaitable[Any]]
    UsrCmdT = Callable[[CogT, CtxT, discord.Member], Awaitable[Any]]
    CtxMnT = Union[MsgCmdT, UsrCmdT]

    RngT = TypeVar("RngT", bound="Range")

__all__ = ['describe', 'slash_command', 'message_command', 'user_command', 'Range', 'Command', 'SlashCommand', 'ContextMenuCommand', 'UserCommand', 'MessageCommand', 'AutocompleteConverter']
def _parse_resolved_data(interaction: discord.Interaction, data, state: discord.state.ConnectionState):
    if not data:
        return {}

    assert interaction.guild 
    resolved = {}

    resolved_users = data.get('users')
    if resolved_users:
        resolved_members = data['members']
        for id, d in resolved_users.items():
            member_data = resolved_members[id]
            member_data['user'] = d
            member = discord.Member(data=member_data, guild=interaction.guild, state=state)
            resolved[int(id)] = member
        
    resolved_channels = data.get('channels')
    if resolved_channels:
        for id, d in resolved_channels.items():
            d['position'] = None
            cls, _ = discord.channel._guild_channel_factory(d['type'])
            channel = cls(state=state, guild=interaction.guild, data=d)  # type: ignore
            resolved[int(id)] = channel

    resolved_messages = data.get('messages')
    if resolved_messages:
        for id, d in resolved_messages.items():
            msg = discord.Message(state=state, channel=interaction.channel, data=d)  # type: ignore
            resolved[int(id)] = msg

    resolved_roles = data.get('roles')
    if resolved_roles:
        for id, d in resolved_roles.items():
            role = discord.Role(guild=interaction.guild, state=state, data=d)
            resolved[int(id)] = role
         
    resolved_attachments = data.get('attachments')
    if resolved_attachments:
        for id, d in resolved_attachments.items():
            attachment = discord.Attachment(state=state, data=d)
            resolved[int(id)] = attachment
            

    return resolved

command_type_map: dict[type[Any], int] = {
    str: 3,
    int: 4,
    bool: 5,
    discord.User: 6,
    discord.Member: 6,
    discord.TextChannel: 7,
    discord.VoiceChannel: 7,
    discord.CategoryChannel: 7,
    discord.Role: 8,
    float: 10,
    discord.Attachment: 11
}

channel_filter: dict[type[discord.abc.GuildChannel], int] = {
    discord.TextChannel: 0,
    discord.VoiceChannel: 2,
    discord.CategoryChannel: 4
}

def describe(**kwargs):
    """
    Sets the description for the specified parameters of the slash command. Sample usage:
    ```python
    @slash_util.slash_command()
    @describe(channel="The channel to ping")
    async def mention(self, ctx: slash_util.Context, channel: discord.TextChannel):
        await ctx.send(f'{channel.mention}')
    ```
    If this decorator is not used, parameter descriptions will be set to "No description provided." instead."""
    def _inner(cmd):
        func = cmd.func if isinstance(cmd, SlashCommand) else cmd
        for name, desc in kwargs.items():
            try:
                func._param_desc_[name] = desc
            except AttributeError:
                func._param_desc_ = {name: desc}
        return cmd
    return _inner

def slash_command(**kwargs) -> Callable[[CmdT], SlashCommand]:
    """
    Defines a function as a slash-type application command.
    
    Parameters:
    - name: ``str``
    - - The display name of the command. If unspecified, will use the functions name.
    - guild_id: ``Optional[int]``
    - - The guild ID this command will belong to. If unspecified, the command will be uploaded globally.
    - description: ``str``
    - - The description of the command. If unspecified, will use the functions docstring, or "No description provided" otherwise.
    """
    def _inner(func: CmdT) -> SlashCommand:
        return SlashCommand(func, **kwargs)
    return _inner
    
def message_command(**kwargs) -> Callable[[MsgCmdT], MessageCommand]:
    """
    Defines a function as a message-type application command.
    
    Parameters:
    - name: ``str``
    - - The display name of the command. If unspecified, will use the functions name.
    - guild_id: ``Optional[int]``
    - - The guild ID this command will belong to. If unspecified, the command will be uploaded globally.
    """
    def _inner(func: MsgCmdT) -> MessageCommand:
        return MessageCommand(func, **kwargs)
    return _inner

def user_command(**kwargs) -> Callable[[UsrCmdT], UserCommand]:
    """
    Defines a function as a user-type application command.
    
    Parameters:
    - name: ``str``
    - - The display name of the command. If unspecified, will use the functions name.
    - guild_id: ``Optional[int]``
    - - The guild ID this command will belong to. If unspecified, the command will be uploaded globally.
    """
    def _inner(func: UsrCmdT) -> UserCommand:
        return UserCommand(func, **kwargs)
    return _inner

class _RangeMeta(type):
    @overload
    def __getitem__(cls: type[RngT], max: int) -> type[int]: ...
    @overload
    def __getitem__(cls: type[RngT], max: tuple[int, int]) -> type[int]: ...
    @overload
    def __getitem__(cls: type[RngT], max: float) -> type[float]: ...
    @overload
    def __getitem__(cls: type[RngT], max: tuple[float, float]) -> type[float]: ...

    def __getitem__(cls, max):
        if isinstance(max, tuple):
            return cls(*max)
        return cls(None, max)

class Range(metaclass=_RangeMeta):
    """
    Defines a minimum and maximum value for float or int values. The minimum value is optional.
    ```python
    async def number(self, ctx, num: slash_util.Range[0, 10], other_num: slash_util.Range[10]):
        ...
    ```"""
    def __init__(self, min: NumT | None, max: NumT):
        if min is not None and min >= max:
            raise ValueError("`min` value must be lower than `max`")
        self.min = min
        self.max = max
        
@runtime_checkable
class AutocompleteConverter(Protocol):
    async def autocomplete(self, ctx: Context, arg: str) -> list[int] | list[str] | list[float]: ...

    async def convert(self, ctx: Context, arg: str) -> Any: ...


class Command(Generic[CogT]):
    cog: CogT
    func: Callable
    name: str
    guild_id: int | None

    def _build_command_payload(self) -> dict[str, Any]:
        raise NotImplementedError

    async def _build_arguments(self, ctx: Context[BotT, CogT], interaction: discord.Interaction, state: discord.state.ConnectionState) -> dict[str, Any]:
        raise NotImplementedError

    async def invoke(self, context: Context[BotT, CogT], **params) -> None:
        await self.func(self.cog, context, **params)

class SlashCommand(Command[CogT]):
    def __init__(self, func: CmdT, **kwargs):
        self.func = func
        self.cog: CogT

        self.name: str = kwargs.get("name", func.__name__)

        self.description: str = kwargs.get("description") or func.__doc__ or "No description provided"

        self.guild_id: int | None = kwargs.get("guild_id")

        self.parameters = self._build_parameters()
        self._parameter_descriptions: dict[str, str] = defaultdict(lambda: "No description provided")

<<<<<<< HEAD
        try:
            checks = func.__commands_checks__
        except AttributeError:
            checks = kwargs.get("checks", [])
        self.checks: list[commands._types.Check] = checks  # type: ignore

    def _build_arguments(self, interaction, state):
=======
    def autocomplete_for(self, name):
        def _inner(cmd):
            if name not in self.parameters:
                raise TypeError(f"{name} is not a parameter for command {self.name}")
            try:
                self.func._autocomplete_handlers_[name] = cmd
            except AttributeError:
                self.func._autocomplete_handlers_ = {name: cmd}
        return _inner

    async def _build_arguments(self, ctx, interaction, state):
>>>>>>> a7f7d390
        if 'options' not in interaction.data:
            return {}

        resolved = _parse_resolved_data(interaction, interaction.data.get('resolved'), state)
        result = {}
        for option in interaction.data['options']:
            value = option['value']
            if option['type'] in (6, 7, 8, 11):
                value = resolved[int(value)]
            
            if not hasattr(self.func, '_autocomplete_handlers_'):
                result[option['name']] = value
                continue
            converter = self.func._autocomplete_handlers_.get(option['name'])
            if inspect.isclass(converter) and issubclass(converter, AutocompleteConverter):
                if inspect.ismethod(converter.convert): 
                    result[option['name']] = await discord.utils.maybe_coroutine(converter.convert, ctx, value)
                else:
                    result[option['name']] = await discord.utils.maybe_coroutine(converter().convert, ctx, value) # type: ignore
            elif isinstance(converter, AutocompleteConverter):
                result[option['name']] = await discord.utils.maybe_coroutine(converter.convert, ctx, value)
        return result

    def _build_parameters(self) -> dict[str, inspect.Parameter]:
        params = list(inspect.signature(self.func).parameters.values())
        try:
            params.pop(0)
        except IndexError:
            raise ValueError("expected argument `self` is missing")
        
        try:
            params.pop(0)
        except IndexError:
            raise ValueError("expected argument `context` is missing")

        return {p.name: p for p in params}

    def _build_descriptions(self):
        if not hasattr(self.func, '_param_desc_'):
            return
        
        for k, v in self.func._param_desc_.items():
            if k not in self.parameters:
                raise TypeError(f"@describe used to describe a non-existant parameter `{k}`")

            self._parameter_descriptions[k] = v

    def _build_command_payload(self):
        self._build_descriptions()

        payload = {
            "name": self.name,
            "description": self.description,
            "type": 1
        }

        params = self.parameters
        if params:
            options = []
            for name, param in params.items():
                ann = param.annotation

                if ann is param.empty:
                    raise TypeError(f"missing type annotation for parameter `{param.name}` for command `{self.name}`")

                if isinstance(ann, str):
                    ann = eval(ann)

                if isinstance(ann, Range):
                    real_t = type(ann.max)
                elif get_origin(ann) is Union:
                    args = get_args(ann)
                    real_t = args[0]
                elif get_origin(ann) is Literal:
                    real_t = type(ann.__args__[0])
                elif hasattr(self.func, "_autocomplete_handlers_") and name in self.func._autocomplete_handlers_:
                    real_t = ann if ann in (int, str, float) else str
                elif issubclass(ann, AutocompleteConverter):
                    real_t = str
                else:
                    real_t = ann

                typ = command_type_map[real_t]
                option = {
                    'type': typ,
                    'name': name,
                    'description': self._parameter_descriptions[name]
                }
                if param.default is param.empty:
                    option['required'] = True

                if hasattr(self.func, "_autocomplete_handlers_") and name in self.func._autocomplete_handlers_ or issubclass(ann, AutocompleteConverter):
                    option['autocomplete'] = True
                
                if isinstance(ann, Range):
                    option['max_value'] = ann.max
                    option['min_value'] = ann.min

                elif get_origin(ann) is Union:
                    args = get_args(ann)

                    if not all(issubclass(k, discord.abc.GuildChannel) for k in args):
                        raise TypeError(f"Union parameter types only supported on *Channel types")

                    if len(args) != 3:
                        filtered = [channel_filter[i] for i in args]
                        option['channel_types'] = filtered

                elif get_origin(ann) is Literal:
                    arguments = ann.__args__ # type: ignore
                    option['choices'] = [{'name': str(a), 'value': a} for a in arguments]

                elif issubclass(ann, AutocompleteConverter):
                    try:
                        self.func._autocomplete_handlers_[name] = ann
                    except AttributeError:
                        self.func._autocomplete_handlers_ = {name: ann}

                elif issubclass(ann, discord.abc.GuildChannel):
                    option['channel_types'] = [channel_filter[ann]]
                
                options.append(option)
            options.sort(key=lambda f: not f.get('required'))
            payload['options'] = options
        return payload

class ContextMenuCommand(Command[CogT]):
    _type: ClassVar[int]

    def __init__(self, func: CtxMnT, **kwargs):
        self.func = func
        self.guild_id: int | None = kwargs.get('guild_id', None)
        self.name: str = kwargs.get('name', func.__name__)

        try:
            checks = func.__commands_checks__  # type: ignore
        except AttributeError:
            checks = kwargs.get("checks", [])
        self.checks: list[commands._types.Check] = checks  # type: ignore

    def _build_command_payload(self):
        payload = {
            'name': self.name,
            'type': self._type
        }
        if self.guild_id is not None:
            payload['guild_id'] = self.guild_id
        return payload

    async def _build_arguments(self, ctx: Context[BotT, CogT], interaction: discord.Interaction, state: discord.state.ConnectionState) -> dict[str, Any]:
        resolved = _parse_resolved_data(interaction, interaction.data.get('resolved'), state)  # type: ignore
        value = resolved[int(interaction.data['target_id'])]  # type: ignore
        return {'target': value}

    async def invoke(self, context: Context[BotT, CogT], **params) -> None:
        await self.func(self.cog, context, *params.values())

class MessageCommand(ContextMenuCommand[CogT]):
    _type = 3

class UserCommand(ContextMenuCommand[CogT]):
    _type = 2<|MERGE_RESOLUTION|>--- conflicted
+++ resolved
@@ -222,15 +222,12 @@
         self.parameters = self._build_parameters()
         self._parameter_descriptions: dict[str, str] = defaultdict(lambda: "No description provided")
 
-<<<<<<< HEAD
         try:
             checks = func.__commands_checks__
         except AttributeError:
             checks = kwargs.get("checks", [])
         self.checks: list[commands._types.Check] = checks  # type: ignore
 
-    def _build_arguments(self, interaction, state):
-=======
     def autocomplete_for(self, name):
         def _inner(cmd):
             if name not in self.parameters:
@@ -242,7 +239,6 @@
         return _inner
 
     async def _build_arguments(self, ctx, interaction, state):
->>>>>>> a7f7d390
         if 'options' not in interaction.data:
             return {}
 
@@ -334,7 +330,7 @@
                 if param.default is param.empty:
                     option['required'] = True
 
-                if hasattr(self.func, "_autocomplete_handlers_") and name in self.func._autocomplete_handlers_ or issubclass(ann, AutocompleteConverter):
+                if hasattr(self.func, "_autocomplete_handlers_") and name in self.func._autocomplete_handlers_ or inspect.isclass(ann) and issubclass(ann, AutocompleteConverter):
                     option['autocomplete'] = True
                 
                 if isinstance(ann, Range):
