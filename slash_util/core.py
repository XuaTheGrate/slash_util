from __future__ import annotations

import inspect
from collections import defaultdict
from typing import TYPE_CHECKING, Protocol, TypeVar, overload, Union, Generic, get_origin, get_args, Literal, runtime_checkable, Awaitable

import discord, discord.state

NumT = Union[int, float]

CtxT = TypeVar("CtxT", bound='Context')
BotT = TypeVar("BotT", bound='Bot')
CogT = TypeVar("CogT", bound='Cog')

if TYPE_CHECKING:
    from typing import Any, Awaitable, Callable, ClassVar
    from typing_extensions import Concatenate, ParamSpec

    from .bot import Bot
    from .cog import Cog
    from .context import Context

    CmdP = ParamSpec("CmdP")
    CmdT = Callable[Concatenate[CogT, CtxT, CmdP], Awaitable[Any]]
    MsgCmdT = Callable[[CogT, CtxT, discord.Message], Awaitable[Any]]
    UsrCmdT = Callable[[CogT, CtxT, discord.Member], Awaitable[Any]]
    CtxMnT = Union[MsgCmdT, UsrCmdT]

    RngT = TypeVar("RngT", bound="Range")

__all__ = ['describe', 'slash_command', 'message_command', 'user_command', 'Range', 'Command', 'SlashCommand', 'ContextMenuCommand', 'UserCommand', 'MessageCommand', 'autocomplete']
def _parse_resolved_data(interaction: discord.Interaction, data, state: discord.state.ConnectionState):
    if not data:
        return {}

    assert interaction.guild 
    resolved = {}

    resolved_users = data.get('users')
    if resolved_users:
        resolved_members = data['members']
        for id, d in resolved_users.items():
            member_data = resolved_members[id]
            member_data['user'] = d
            member = discord.Member(data=member_data, guild=interaction.guild, state=state)
            resolved[int(id)] = member
        
    resolved_channels = data.get('channels')
    if resolved_channels:
        for id, d in resolved_channels.items():
            d['position'] = None
            cls, _ = discord.channel._guild_channel_factory(d['type'])
            channel = cls(state=state, guild=interaction.guild, data=d)  # type: ignore
            resolved[int(id)] = channel

    resolved_messages = data.get('messages')
    if resolved_messages:
        for id, d in resolved_messages.items():
            msg = discord.Message(state=state, channel=interaction.channel, data=d)  # type: ignore
            resolved[int(id)] = msg

    resolved_roles = data.get('roles')
    if resolved_roles:
        for id, d in resolved_roles.items():
            role = discord.Role(guild=interaction.guild, state=state, data=d)
            resolved[int(id)] = role
         
    resolved_attachments = data.get('attachments')
    if resolved_attachments:
        for id, d in resolved_attachments.items():
            attachment = discord.Attachment(state=state, data=d)
            resolved[int(id)] = attachment
            

    return resolved

command_type_map: dict[type[Any], int] = {
    str: 3,
    int: 4,
    bool: 5,
    discord.User: 6,
    discord.Member: 6,
    discord.TextChannel: 7,
    discord.VoiceChannel: 7,
    discord.CategoryChannel: 7,
    discord.Role: 8,
    float: 10,
    discord.Attachment: 11
}

channel_filter: dict[type[discord.abc.GuildChannel], int] = {
    discord.TextChannel: 0,
    discord.VoiceChannel: 2,
    discord.CategoryChannel: 4
}

def describe(**kwargs):
    """
    Sets the description for the specified parameters of the slash command. Sample usage:
    ```python
    @slash_util.slash_command()
    @describe(channel="The channel to ping")
    async def mention(self, ctx: slash_util.Context, channel: discord.TextChannel):
        await ctx.send(f'{channel.mention}')
    ```
    If this decorator is not used, parameter descriptions will be set to "No description provided." instead."""
    def _inner(cmd):
        func = cmd.func if isinstance(cmd, SlashCommand) else cmd
        for name, desc in kwargs.items():
            try:
                func._param_desc_[name] = desc
            except AttributeError:
                func._param_desc_ = {name: desc}
        return cmd
    return _inner

def autocomplete(name: str, func_or_class: Union[Callable[[CtxT, str], list[float|int|str]], Callable[[CtxT, str], Awaitable[list[float|int|str]]], _AutocompleteProtocol]):
    """
    Set autocomplete handlers for specified parameters of the slash command.
    """
    def _inner(cmd):
        func = cmd.func if isinstance(cmd, SlashCommand) else cmd
        if inspect.isclass(func_or_class) and not issubclass(func_or_class, _AutocompleteProtocol):
            raise TypeError(f"{func_or_class} is not a valid autocomplete handler. It must implement the convert and autocomplete method.")
        try:
            func._autocomplete_handlers_[name] = func_or_class
        except AttributeError:
            func._autocomplete_handlers_ = {name: func_or_class}
        return cmd
    return _inner


def slash_command(**kwargs) -> Callable[[CmdT], SlashCommand]:
    """
    Defines a function as a slash-type application command.
    
    Parameters:
    - name: ``str``
    - - The display name of the command. If unspecified, will use the functions name.
    - guild_id: ``Optional[int]``
    - - The guild ID this command will belong to. If unspecified, the command will be uploaded globally.
    - description: ``str``
    - - The description of the command. If unspecified, will use the functions docstring, or "No description provided" otherwise.
    """
    def _inner(func: CmdT) -> SlashCommand:
        return SlashCommand(func, **kwargs)
    return _inner
    
def message_command(**kwargs) -> Callable[[MsgCmdT], MessageCommand]:
    """
    Defines a function as a message-type application command.
    
    Parameters:
    - name: ``str``
    - - The display name of the command. If unspecified, will use the functions name.
    - guild_id: ``Optional[int]``
    - - The guild ID this command will belong to. If unspecified, the command will be uploaded globally.
    """
    def _inner(func: MsgCmdT) -> MessageCommand:
        return MessageCommand(func, **kwargs)
    return _inner

def user_command(**kwargs) -> Callable[[UsrCmdT], UserCommand]:
    """
    Defines a function as a user-type application command.
    
    Parameters:
    - name: ``str``
    - - The display name of the command. If unspecified, will use the functions name.
    - guild_id: ``Optional[int]``
    - - The guild ID this command will belong to. If unspecified, the command will be uploaded globally.
    """
    def _inner(func: UsrCmdT) -> UserCommand:
        return UserCommand(func, **kwargs)
    return _inner

class _RangeMeta(type):
    @overload
    def __getitem__(cls: type[RngT], max: int) -> type[int]: ...
    @overload
    def __getitem__(cls: type[RngT], max: tuple[int, int]) -> type[int]: ...
    @overload
    def __getitem__(cls: type[RngT], max: float) -> type[float]: ...
    @overload
    def __getitem__(cls: type[RngT], max: tuple[float, float]) -> type[float]: ...

    def __getitem__(cls, max):
        if isinstance(max, tuple):
            return cls(*max)
        return cls(None, max)

class Range(metaclass=_RangeMeta):
    """
    Defines a minimum and maximum value for float or int values. The minimum value is optional.
    ```python
    async def number(self, ctx, num: slash_util.Range[0, 10], other_num: slash_util.Range[10]):
        ...
    ```"""
    def __init__(self, min: NumT | None, max: NumT):
        if min is not None and min >= max:
            raise ValueError("`min` value must be lower than `max`")
        self.min = min
        self.max = max
        
@runtime_checkable
class _AutocompleteProtocol(Protocol):
    async def autocomplete(self, ctx, arg) -> Any: ...

    async def convert(self, ctx, arg) -> Any: ...


class Command(Generic[CogT]):
    cog: CogT
    func: Callable
    name: str
    guild_id: int | None

    def _build_command_payload(self) -> dict[str, Any]:
        raise NotImplementedError

    async def _build_arguments(self, ctx: Context[BotT, CogT], interaction: discord.Interaction, state: discord.state.ConnectionState) -> dict[str, Any]:
        raise NotImplementedError

    async def invoke(self, context: Context[BotT, CogT], **params) -> None:
        await self.func(self.cog, context, **params)

class SlashCommand(Command[CogT]):
    def __init__(self, func: CmdT, **kwargs):
        self.func = func
        self.cog: CogT

        self.name: str = kwargs.get("name", func.__name__)

        self.description: str = kwargs.get("description") or func.__doc__ or "No description provided"

        self.guild_id: int | None = kwargs.get("guild_id")

        self.parameters = self._build_parameters()
        self._parameter_descriptions: dict[str, str] = defaultdict(lambda: "No description provided")

<<<<<<< HEAD
    async def _build_arguments(self, ctx, interaction, state):
=======
        try:
            checks = func.__commands_checks__
        except AttributeError:
            checks = kwargs.get("checks", [])
        self.checks: list[commands._types.Check] = checks  # type: ignore

    def _build_arguments(self, interaction, state):
>>>>>>> 695a384d
        if 'options' not in interaction.data:
            return {}

        resolved = _parse_resolved_data(interaction, interaction.data.get('resolved'), state)
        result = {}
        for option in interaction.data['options']:
            value = option['value']
            if option['type'] in (6, 7, 8, 11):
                value = resolved[int(value)]
            
            if not hasattr(self.func, '_autocomplete_handlers_'):
                result[option['name']] = value
                continue
            converter = self.func._autocomplete_handlers_.get(option['name'])
            if inspect.isclass(converter) and issubclass(converter, _AutocompleteProtocol): 
                if inspect.ismethod(converter.convert): 
                    result[option['name']] = await discord.utils.maybe_coroutine(converter.convert, ctx, value)
                else:
                    result[option['name']] = await discord.utils.maybe_coroutine(converter().convert, ctx, value) # type: ignore
            elif isinstance(converter, _AutocompleteProtocol):
                result[option['name']] = await discord.utils.maybe_coroutine(converter.convert, ctx, value)
        return result

    def _build_parameters(self) -> dict[str, inspect.Parameter]:
        params = list(inspect.signature(self.func).parameters.values())
        try:
            params.pop(0)
        except IndexError:
            raise ValueError("expected argument `self` is missing")
        
        try:
            params.pop(0)
        except IndexError:
            raise ValueError("expected argument `context` is missing")

        return {p.name: p for p in params}

    def _build_descriptions(self):
        if not hasattr(self.func, '_param_desc_'):
            return
        
        for k, v in self.func._param_desc_.items():
            if k not in self.parameters:
                raise TypeError(f"@describe used to describe a non-existant parameter `{k}`")

            self._parameter_descriptions[k] = v

    def _build_command_payload(self):
        self._build_descriptions()

        payload = {
            "name": self.name,
            "description": self.description,
            "type": 1
        }

        params = self.parameters
        if params:
            options = []
            for name, param in params.items():
                ann = param.annotation

                if ann is param.empty:
                    raise TypeError(f"missing type annotation for parameter `{param.name}` for command `{self.name}`")

                if isinstance(ann, str):
                    ann = eval(ann)

                if isinstance(ann, Range):
                    real_t = type(ann.max)
                elif get_origin(ann) is Union:
                    args = get_args(ann)
                    real_t = args[0]
                elif get_origin(ann) is Literal:
                    real_t = type(ann.__args__[0])
                elif hasattr(self.func, "_autocomplete_handlers_") and name in self.func._autocomplete_handlers_:
                    real_t = ann if ann in (int, str, float) else str
                else:
                    real_t = ann

                typ = command_type_map[real_t]
                option = {
                    'type': typ,
                    'name': name,
                    'description': self._parameter_descriptions[name]
                }
                if param.default is param.empty:
                    option['required'] = True

                if hasattr(self.func, "_autocomplete_handlers_") and name in self.func._autocomplete_handlers_:
                    option['autocomplete'] = True
                
                if isinstance(ann, Range):
                    option['max_value'] = ann.max
                    option['min_value'] = ann.min

                elif get_origin(ann) is Union:
                    args = get_args(ann)

                    if not all(issubclass(k, discord.abc.GuildChannel) for k in args):
                        raise TypeError(f"Union parameter types only supported on *Channel types")

                    if len(args) != 3:
                        filtered = [channel_filter[i] for i in args]
                        option['channel_types'] = filtered

                elif get_origin(ann) is Literal:
                    arguments = ann.__args__
                    option['choices'] = [{'name': str(a), 'value': a} for a in arguments]

                elif issubclass(ann, discord.abc.GuildChannel):
                    option['channel_types'] = [channel_filter[ann]]
                
                options.append(option)
            options.sort(key=lambda f: not f.get('required'))
            payload['options'] = options
        return payload

class ContextMenuCommand(Command[CogT]):
    _type: ClassVar[int]

    def __init__(self, func: CtxMnT, **kwargs):
        self.func = func
        self.guild_id: int | None = kwargs.get('guild_id', None)
        self.name: str = kwargs.get('name', func.__name__)

        try:
            checks = func.__commands_checks__  # type: ignore
        except AttributeError:
            checks = kwargs.get("checks", [])
        self.checks: list[commands._types.Check] = checks  # type: ignore

    def _build_command_payload(self):
        payload = {
            'name': self.name,
            'type': self._type
        }
        if self.guild_id is not None:
            payload['guild_id'] = self.guild_id
        return payload

    async def _build_arguments(self, ctx: Context[BotT, CogT], interaction: discord.Interaction, state: discord.state.ConnectionState) -> dict[str, Any]:
        resolved = _parse_resolved_data(interaction, interaction.data.get('resolved'), state)  # type: ignore
        value = resolved[int(interaction.data['target_id'])]  # type: ignore
        return {'target': value}

    async def invoke(self, context: Context[BotT, CogT], **params) -> None:
        await self.func(self.cog, context, *params.values())

class MessageCommand(ContextMenuCommand[CogT]):
    _type = 3

class UserCommand(ContextMenuCommand[CogT]):
    _type = 2<|MERGE_RESOLUTION|>--- conflicted
+++ resolved
@@ -238,9 +238,6 @@
         self.parameters = self._build_parameters()
         self._parameter_descriptions: dict[str, str] = defaultdict(lambda: "No description provided")
 
-<<<<<<< HEAD
-    async def _build_arguments(self, ctx, interaction, state):
-=======
         try:
             checks = func.__commands_checks__
         except AttributeError:
@@ -248,7 +245,6 @@
         self.checks: list[commands._types.Check] = checks  # type: ignore
 
     def _build_arguments(self, interaction, state):
->>>>>>> 695a384d
         if 'options' not in interaction.data:
             return {}
 
